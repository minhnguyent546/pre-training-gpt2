"""Pretraining GPT-2 with language modeling objective."""

import argparse
import os
from contextlib import nullcontext
from tqdm.autonotebook import tqdm
from typing import Any

import wandb

import torch
import torch.amp
import torch.distributed as dist
import torch.nn as nn
from torch.nn.modules.utils import consume_prefix_in_state_dict_if_present
from torch.nn.parallel import DistributedDataParallel as DDP
from torch.utils.data import DataLoader

import torch_xla as xla  # noqa: F401
import torch_xla.amp
import torch_xla.core.xla_model as xm
import torch_xla.distributed.parallel_loader as xpl
import torch_xla.distributed.xla_backend  # required for `xla://` init_method and `xla` backend
import torch_xla.distributed.xla_multiprocessing as xmp
# import torch_xla.experimental.pjrt_backend  # required for TPU v2/v3 as TPU v2/v3 support in `torch.distributed` is still experimental
import torch_xla.runtime as xr

import gpt2.opts as opts
import gpt2.utils as utils
from gpt2.lm_dataset import LMDataset
from gpt2.meters import XLAAverageMeter
from gpt2.model import GPT, GPTConfig


def train_model(args: argparse.Namespace):
    utils.set_seed(args.seed)
    xm.set_rng_state(args.seed)

    checkpoints_dir = utils.ensure_dir(args.checkpoints_dir)

    # training device
    device = xm.xla_device()
    device_hw = xm.xla_device_hw(device)

    torch.set_float32_matmul_precision(args.matmul_precision)
    print(f'Set float32 matmul precision to {args.matmul_precision}')

    if args.train_batch_size % xr.world_size() != 0:
        raise ValueError('train_batch_size must be divisible by world_size')
    if args.eval_batch_size % xr.world_size() != 0:
        raise ValueError('eval_batch_size must be divisible by world_size')
    train_batch_size = args.train_batch_size // xr.world_size()
    eval_batch_size = args.eval_batch_size // xr.world_size()
    effective_batch_size = train_batch_size * xr.world_size() * args.gradient_accum_step
    xm.master_print(
        f'Effective batch size: {effective_batch_size} '
        f'(micro_batch_size={train_batch_size}, '
        f'gradient_accum_step={args.gradient_accum_step}, '
        f'num_devices={xr.world_size()})'
    )

    # dataset
    train_lm_dataset = LMDataset(
        args.train_dir,
        train_batch_size,
        args.seq_length,
        num_replicas=xr.world_size(),
        rank=xr.global_ordinal(),
    )
    validation_lm_dataset = LMDataset(
        args.valid_dir,
        eval_batch_size,
        args.seq_length,
        num_replicas=xr.world_size(),
        rank=xr.global_ordinal(),
    )

    # data loader
    train_data_loader = DataLoader(
        train_lm_dataset,
        batch_size=1,
        shuffle=False,
        drop_last=args.drop_last,
    )
    validation_data_loader = DataLoader(
        validation_lm_dataset,
        batch_size=1,
        shuffle=False,
        drop_last=args.drop_last,
    )

    # device loader
    train_device_loader = xpl.MpDeviceLoader(train_data_loader, device=device)
    validation_device_loader = xpl.MpDeviceLoader(validation_data_loader, device=device)

    # mixed precision training
    # note: AMP only supported for XLA:TPU and XLA:GPU
    mp_dtype = torch.float32
    if args.mixed_precision == 'fp16':
        mp_dtype = torch.float16
    elif args.mixed_precision == 'bf16':
        mp_dtype = torch.bfloat16
    elif isinstance(args.mixed_precision, str):
        raise ValueError(f'Unsupported mixed precision type: {args.mixed_precision}')
    autocast_context = torch_xla.amp.autocast(
        device,
        enabled=((mp_dtype in (torch.float16, torch.bfloat16)) and device_hw != 'CPU'),
        dtype=mp_dtype,
    )
    autocast_enabled = autocast_context._enabled  # pyright: ignore[reportPrivateUsage]
    if not autocast_enabled:
        autocast_context = nullcontext()

    # scaling is not needed for bfoat16
    scaler = torch_xla.amp.GradScaler(enabled=(mp_dtype == torch.float16 and device_hw != 'TPU'))

<<<<<<< HEAD
    # resume from previous checkpoint
    saved_states = None
    if args.from_checkpoint is None:
        gpt_config = GPTConfig(
            vocab_size=args.vocab_size,
            seq_length=args.seq_length,
            d_model=args.d_model,
            num_layers=args.num_layers,
            num_heads=args.num_heads,
            d_ff=args.d_ff,
            dropout=args.dropout,
            activation=args.activation,
            tie_weights=False,
=======
    # resume from checkpoint
    from_checkpoint = config['from_checkpoint']
    pretrained_models = ['gpt2', 'gpt2-medium', 'gpt2-large', 'gpt2-xl']
    saved_states = None
    if from_checkpoint is None:
        gpt_config = GPTConfig(
            vocab_size=config['vocab_size'],
            seq_length=config['seq_length'],
            d_model=config['d_model'],
            num_layers=config['num_layers'],
            num_heads=config['num_heads'],
            d_ff=config['d_ff'],
            dropout=config['dropout'],
            activation=config['activation'],
            tie_weights=config['tie_weights'],
>>>>>>> 888697c0
        )
        model = GPT(gpt_config)
    elif from_checkpoint in pretrained_models:
        xm.master_print(f'Loading states from pretrained model {from_checkpoint}')
        gpt_config = GPTConfig(
            vocab_size=config['vocab_size'],
            seq_length=config['seq_length'],
            d_model=config['d_model'],
            num_layers=config['num_layers'],
            num_heads=config['num_heads'],
            d_ff=config['d_ff'],
            dropout=config['dropout'],
            activation=config['activation'],
            tie_weights=config['tie_weights'],
        )
        if xm.is_master_ordinal(local=True):
            # make sure the checkpoint is downloaded only once by the local master process
            model = GPT.from_pretrained(from_checkpoint, gpt_config)
            xm.rendezvous('checkpoint_downloaded')
        else:
            xm.rendezvous('checkpoint_downloaded')
            model = GPT.from_pretrained(from_checkpoint, gpt_config)
        model.truncate_seq_length(config['seq_length'])
        gpt_config.seq_length = config['seq_length']
    else:
<<<<<<< HEAD
        xm.master_print(f'Loading states from checkpoint {args.from_checkpoint}')
        # model is saved with xm.save() which moves tensors to CPU before saving,
        # so we can safely discard `map_location`.
        saved_states = torch.load(args.from_checkpoint, map_location=None)
=======
        xm.master_print(f'Loading states from checkpoint {from_checkpoint}')
        # model is saved with xm.save() which moves tensors to CPU before saving,
        # so we can safely discard `map_location`.
        saved_states = torch.load(from_checkpoint, map_location=None)
>>>>>>> 888697c0
        required_keys = [
            'model',
            'optimizer',
            'lr_scheduler',
            'config'
        ]
        if scaler.is_enabled():
            required_keys.append('scaler')
        for key in required_keys:
            if key not in saved_states:
                raise ValueError(f'Missing key "{key}" in checkpoint')
        # TODO: check keys that do not require configuration match
        gpt_config = GPTConfig(**saved_states['config'])
<<<<<<< HEAD
        args.tie_weights = args.tie_weights & gpt_config.tie_weights
        gpt_config.tie_weights = False
=======
        model = GPT(gpt_config)
>>>>>>> 888697c0

    model.to(device)
    # tie_weights must be called after moving to device if we are on XLA device,
    # otherwise it will be treated as separate Tensors.
<<<<<<< HEAD
    if args.tie_weights:
        gpt_config.tie_weights = args.tie_weights
        model.use_tied_weights = True
=======
    if model.config.tie_weights:
>>>>>>> 888697c0
        model.tie_weights()
    criterion = nn.CrossEntropyLoss()
    learning_rate = args.learning_rate
    optimizer = utils.make_optimizer(
        model,
        device,
        args.optim_type,
        lr=learning_rate,
        betas=args.betas,
        weight_decay=args.weight_decay,
        use_syncfree_optim=autocast_enabled and args.use_syncfree_optim,
    )
    if args.decay_method == 'noam':
        lr_scheduler = torch.optim.lr_scheduler.LambdaLR(
            optimizer,
            lr_lambda=lambda step: utils.noam_decay(
                step, args.d_model, args.warmup_steps,
            ),
        )
    elif args.decay_method == 'cosine':
        lr_scheduler = torch.optim.lr_scheduler.LambdaLR(
            optimizer,
            lr_lambda=lambda step: utils.cosine_decay(
                step, learning_rate, args.min_lr,
                args.warmup_steps,
                args.decay_steps, factor=1/learning_rate,
            ),
        )
    else:
        raise ValueError(f'Unsupported scheduler decay method: {args.decay_method}')

    initial_step = 0
    if saved_states is not None:
        unwanted_prefixes = ['module.', '_orig_mod.']  # created by DDP() and torch.compile()
        for prefix in unwanted_prefixes:
            consume_prefix_in_state_dict_if_present(saved_states['model'], prefix=prefix)
        model.load_state_dict(saved_states['model'])
        optimizer.load_state_dict(saved_states['optimizer'])
        lr_scheduler.load_state_dict(saved_states['lr_scheduler'])
        if scaler.is_enabled():
            scaler.load_state_dict(saved_states['scaler'])
        if 'global_step' in saved_states:
            initial_step = saved_states['global_step']

    # initialization is nondeterministic with multiple threads in PjRt.
    # synchronize model parameters across replicas manually.
    # optional for TPUv4 and GPU
    xm.broadcast_master_param(model)

    raw_model = model
    # compile the model
    if args.compile:
        xm.master_print('Compiling the model')
        model = torch.compile(model, backend='openxla' if device.type == 'xla' else 'inductor')

    # wrap the model with DDP
    if args.ddp:
        model = DDP(
            model,
            device_ids=[xr.local_ordinal()],
            output_device=xr.local_ordinal(),
            gradient_as_bucket_view=True,
            broadcast_buffers=False,
        )

    if config['do_test']:
        valid_results = eval_model(
            model,
            device,
            criterion,
            validation_device_loader,
            config['valid_steps'],
            autocast_context,
        )
        xm.master_print('** Testing results **')
        xm.master_print(f'Loss: {valid_results["loss"]}')
        xm.master_print(f'Perplexity: {utils.get_perplexity(valid_results["loss"])}')
        return

    # logging with wandb
    wandb_run = None
    if xm.is_master_ordinal() and args.wandb_logging:
        wandb_run = wandb.init(
            project=args.wandb_project,
            name=args.wandb_name,
            config=vars(args),
            tags=args.wandb_tags,
            notes=args.wandb_notes,
            id=args.wandb_resume_id,
            resume='must' if args.wandb_resume_id is not None else None,
        )

    # training loop
    global_step = initial_step
    batch_loss = 0.0
    wandb_accum_logs: list[dict[str, Any]] = []
    running_loss = XLAAverageMeter('running_losses', device=device)

    xm.master_print(f'Model has {utils.count_model_param(raw_model) / 10 ** 6:0.2f}M parameters')
    train_iter = tqdm(
        range(initial_step, args.train_steps),
        desc=f'{device_hw}:{xr.global_ordinal()} - Training model',
        disable=xr.local_ordinal() != 0,
        ncols=120,
    )

    # set model in training mode
    model.train()
    optimizer.zero_grad()
    while global_step < args.train_steps:
        for batch_idx, (input_ids, labels) in enumerate(train_device_loader):
            if input_ids.dim() == 3:
                assert input_ids.shape[0] == 1
                input_ids = input_ids[0]
            if labels.dim() == 3:
                assert labels.shape[0] == 1
                labels = labels[0]

            if args.ddp:
                # we only sync gradients at the last step of gradient accumulation
                # we can use the below trick or model.no_sync context manager (see: https://github.com/pytorch/pytorch/blob/main/torch/nn/parallel/distributed.py#L1404)
                model.require_backward_grad_sync = (batch_idx + 1) % args.gradient_accum_step == 0

            with autocast_context:
                logits = model(input_ids)
                loss = criterion(logits.view(-1, logits.size(-1)), labels.view(-1))

            if args.gradient_accum_step > 1:
                loss /= args.gradient_accum_step
            batch_loss += loss.detach()

            scaler.scale(loss).backward()

            if (batch_idx + 1) % args.gradient_accum_step == 0:
                if not args.ddp:
                    xm.reduce_gradients(optimizer)
                if args.max_grad_norm > 0:
                    scaler.unscale_(optimizer)
                    nn.utils.clip_grad_norm_(model.parameters(), max_norm=args.max_grad_norm)

                scaler.step(optimizer)
                scaler.update()
                optimizer.zero_grad()

                # TODO: handle the case when wandb is disabled
                wandb_accum_logs.append({
                    f'learning_rate/group_{group_id}': group_lr
                    for group_id, group_lr in enumerate(lr_scheduler.get_last_lr())
                })
                wandb_accum_logs[-1].update({
                    'loss/batch_loss': batch_loss,
                    'step': global_step,
                })

                lr_scheduler.step()
                running_loss.update(batch_loss)

                if (global_step + 1) % args.valid_interval == 0:
                    xm.rendezvous('all_reduce_running_loss')
                    running_loss.all_reduce()
                    valid_results = eval_model(
                        model,
                        device,
                        criterion,
                        validation_device_loader,
                        args.valid_steps,
                        autocast_context,
                    )
                    wandb_accum_logs[-1].update({
                        'loss/train': running_loss.average,
                        'loss/valid': valid_results['loss'],
                    })
                    running_loss.reset()

                if (
                    len(wandb_accum_logs) >= args.wandb_logging_interval or
                    (len(wandb_accum_logs) > 0 and global_step + 1 >= args.train_steps)
                ):
                    batch_loss_values = [loss['loss/batch_loss'] for loss in wandb_accum_logs]
                    xm.rendezvous('all_reduce_batch_loss')
                    reduced_batch_loss_values = xm.all_reduce(xm.REDUCE_SUM, torch.tensor(batch_loss_values, device=device), scale=1.0 / xr.world_size())
                    reduced_batch_loss_values = reduced_batch_loss_values.tolist()
                    for idx in range(len(wandb_accum_logs)):
                        wandb_accum_logs[idx]['loss/batch_loss'] = reduced_batch_loss_values[idx]
                    if wandb_run is not None:
                        for log_idx in range(len(wandb_accum_logs)):
                            wandb_run.log(wandb_accum_logs[log_idx])
                    wandb_accum_logs = []
                    xm.rendezvous('exit_wandb_logging')

                if (global_step + 1) % args.save_interval == 0:
                    if xm.is_master_ordinal():
                        checkpoint_dict = {
                            'model': raw_model.state_dict(),
                            'optimizer': optimizer.state_dict(),
                            'lr_scheduler': lr_scheduler.state_dict(),
                            'config': vars(gpt_config),
                            'global_step': global_step + 1,
                        }
                        if scaler.is_enabled():
                            checkpoint_dict['scaler'] = scaler.state_dict()
                        utils.ensure_num_saved_checkpoints(
                            checkpoints_dir=args.checkpoints_dir,
                            model_basename='gpt2',
                            limit=args.saved_checkpoint_limit,
                        )
                        model_save_path = os.path.join(checkpoints_dir, f'gpt2-{global_step + 1}.pt')
                        xm.save(checkpoint_dict, model_save_path, master_only=True, global_master=True)
                    xm.rendezvous('save_checkpoint')

                train_iter.set_postfix({
                    'loss': f'{batch_loss:0.3f}',
                })
                batch_loss = 0.0
                global_step += 1
                train_iter.update()
                if global_step >= args.train_steps:
                    break

def _mp_fn(index: int, args: argparse.Namespace) -> None:
    dist.init_process_group(backend='xla', init_method='xla://')
    train_model(args)

def main() -> None:
    parser = argparse.ArgumentParser(
        description='Run pre-training GPT2 model with XLA',
        formatter_class=argparse.ArgumentDefaultsHelpFormatter
    )
    opts.add_run_pretrain_xla_opts(parser)
    args = parser.parse_args()

    xmp.spawn(_mp_fn, args=(args,), start_method=args.mp_start_method)

@torch.no_grad()
def eval_model(
    model,
    device: torch.device,
    criterion,
    eval_data_loader,
    valid_steps: int,
    autocast_context=nullcontext,
) -> dict[str, float]:
    device_hw = xm.xla_device_hw(device)
    progess_bar = tqdm(
        range(valid_steps),
        desc=f'{device_hw}:{xr.global_ordinal()} - Evaluating model',
        disable=xr.local_ordinal() != 0,
        ncols=120,
    )

    running_loss = XLAAverageMeter('running_loss', device=device)

    # set model in evaluation mode
    is_training = model.training
    model.eval()
    for batch_idx, (input_ids, labels) in enumerate(eval_data_loader):
        if input_ids.dim() == 3:
            assert input_ids.shape[0] == 1
            input_ids = input_ids[0]
        if labels.dim() == 3:
            assert labels.shape[0] == 1
            labels = labels[0]
        with autocast_context:
            logits = model(input_ids)
            loss = criterion(logits.view(-1, logits.size(-1)), labels.view(-1))

        running_loss.update(loss.detach())
        progess_bar.set_postfix({'loss': f'{loss:0.3f}'})
        progess_bar.update()
        if (batch_idx + 1) >= valid_steps:
            break

    # set model back to the original mode
    model.train(is_training)
    xm.rendezvous('all_reduce_evaluation_loss')
    running_loss.all_reduce()
    return {
        'loss': running_loss.average,
    }


if __name__ == '__main__':
    main()<|MERGE_RESOLUTION|>--- conflicted
+++ resolved
@@ -114,8 +114,8 @@
     # scaling is not needed for bfoat16
     scaler = torch_xla.amp.GradScaler(enabled=(mp_dtype == torch.float16 and device_hw != 'TPU'))
 
-<<<<<<< HEAD
     # resume from previous checkpoint
+    pretrained_models = ['gpt2', 'gpt2-medium', 'gpt2-large', 'gpt2-xl']
     saved_states = None
     if args.from_checkpoint is None:
         gpt_config = GPTConfig(
@@ -127,60 +127,36 @@
             d_ff=args.d_ff,
             dropout=args.dropout,
             activation=args.activation,
-            tie_weights=False,
-=======
-    # resume from checkpoint
-    from_checkpoint = config['from_checkpoint']
-    pretrained_models = ['gpt2', 'gpt2-medium', 'gpt2-large', 'gpt2-xl']
-    saved_states = None
-    if from_checkpoint is None:
+            tie_weights=args.tie_weights,
+        )
+        model = GPT(gpt_config)
+    elif args.from_checkpoint in pretrained_models:
+        xm.master_print(f'Loading states from pretrained model {args.from_checkpoint}')
         gpt_config = GPTConfig(
-            vocab_size=config['vocab_size'],
-            seq_length=config['seq_length'],
-            d_model=config['d_model'],
-            num_layers=config['num_layers'],
-            num_heads=config['num_heads'],
-            d_ff=config['d_ff'],
-            dropout=config['dropout'],
-            activation=config['activation'],
-            tie_weights=config['tie_weights'],
->>>>>>> 888697c0
-        )
-        model = GPT(gpt_config)
-    elif from_checkpoint in pretrained_models:
-        xm.master_print(f'Loading states from pretrained model {from_checkpoint}')
-        gpt_config = GPTConfig(
-            vocab_size=config['vocab_size'],
-            seq_length=config['seq_length'],
-            d_model=config['d_model'],
-            num_layers=config['num_layers'],
-            num_heads=config['num_heads'],
-            d_ff=config['d_ff'],
-            dropout=config['dropout'],
-            activation=config['activation'],
-            tie_weights=config['tie_weights'],
+            vocab_size=args.vocab_size,
+            seq_length=args.seq_length,
+            d_model=args.d_model,
+            num_layers=args.num_layers,
+            num_heads=args.num_heads,
+            d_ff=args.d_ff,
+            dropout=args.dropout,
+            activation=args.activation,
+            tie_weights=args.tie_weights,
         )
         if xm.is_master_ordinal(local=True):
             # make sure the checkpoint is downloaded only once by the local master process
-            model = GPT.from_pretrained(from_checkpoint, gpt_config)
+            model = GPT.from_pretrained(args.from_checkpoint, gpt_config)
             xm.rendezvous('checkpoint_downloaded')
         else:
             xm.rendezvous('checkpoint_downloaded')
-            model = GPT.from_pretrained(from_checkpoint, gpt_config)
-        model.truncate_seq_length(config['seq_length'])
-        gpt_config.seq_length = config['seq_length']
+            model = GPT.from_pretrained(args.from_checkpoint, gpt_config)
+        model.truncate_seq_length(args.seq_length)
+        gpt_config.seq_length = args.seq_length
     else:
-<<<<<<< HEAD
         xm.master_print(f'Loading states from checkpoint {args.from_checkpoint}')
         # model is saved with xm.save() which moves tensors to CPU before saving,
         # so we can safely discard `map_location`.
         saved_states = torch.load(args.from_checkpoint, map_location=None)
-=======
-        xm.master_print(f'Loading states from checkpoint {from_checkpoint}')
-        # model is saved with xm.save() which moves tensors to CPU before saving,
-        # so we can safely discard `map_location`.
-        saved_states = torch.load(from_checkpoint, map_location=None)
->>>>>>> 888697c0
         required_keys = [
             'model',
             'optimizer',
@@ -194,23 +170,12 @@
                 raise ValueError(f'Missing key "{key}" in checkpoint')
         # TODO: check keys that do not require configuration match
         gpt_config = GPTConfig(**saved_states['config'])
-<<<<<<< HEAD
-        args.tie_weights = args.tie_weights & gpt_config.tie_weights
-        gpt_config.tie_weights = False
-=======
         model = GPT(gpt_config)
->>>>>>> 888697c0
 
     model.to(device)
     # tie_weights must be called after moving to device if we are on XLA device,
     # otherwise it will be treated as separate Tensors.
-<<<<<<< HEAD
-    if args.tie_weights:
-        gpt_config.tie_weights = args.tie_weights
-        model.use_tied_weights = True
-=======
     if model.config.tie_weights:
->>>>>>> 888697c0
         model.tie_weights()
     criterion = nn.CrossEntropyLoss()
     learning_rate = args.learning_rate
@@ -276,13 +241,13 @@
             broadcast_buffers=False,
         )
 
-    if config['do_test']:
+    if args.do_test:
         valid_results = eval_model(
             model,
             device,
             criterion,
             validation_device_loader,
-            config['valid_steps'],
+            args.valid_steps,
             autocast_context,
         )
         xm.master_print('** Testing results **')
@@ -451,9 +416,11 @@
     criterion,
     eval_data_loader,
     valid_steps: int,
-    autocast_context=nullcontext,
+    autocast_context=None,
 ) -> dict[str, float]:
     device_hw = xm.xla_device_hw(device)
+    if autocast_context is None:
+        autocast_context = nullcontext()
     progess_bar = tqdm(
         range(valid_steps),
         desc=f'{device_hw}:{xr.global_ordinal()} - Evaluating model',
